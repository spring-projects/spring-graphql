--- conflicted
+++ resolved
@@ -2,15 +2,9 @@
 
 ext {
 	moduleProjects = [project(":spring-graphql"), project(":spring-graphql-test")]
-<<<<<<< HEAD
-	springFrameworkVersion = "6.0.5"
+	springFrameworkVersion = "6.0.7"
 	graphQlJavaVersion = "20.0"
-	springBootVersion = "3.0.0"
-=======
-	springFrameworkVersion = "6.0.7"
-	graphQlJavaVersion = "19.3"
-	springBootVersion = "3.0.4"
->>>>>>> d28d9091
+	springBootVersion = "3.1.0-M1"
 }
 
 subprojects {
