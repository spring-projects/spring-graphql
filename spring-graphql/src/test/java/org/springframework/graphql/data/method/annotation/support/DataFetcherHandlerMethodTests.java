--- conflicted
+++ resolved
@@ -36,7 +36,6 @@
 import org.springframework.graphql.data.method.HandlerMethodArgumentResolverComposite;
 import org.springframework.graphql.data.method.annotation.Argument;
 import org.springframework.graphql.data.method.annotation.QueryMapping;
-import org.springframework.lang.Nullable;
 import org.springframework.security.authentication.TestingAuthenticationToken;
 import org.springframework.security.core.annotation.AuthenticationPrincipal;
 import org.springframework.security.core.context.SecurityContextHolder;
@@ -72,15 +71,22 @@
 
 	@Test
 	void asyncInvocation() throws Exception {
-		testAsyncInvocation("handleSync", true);
+		testAsyncInvocation("handleSync", false, true, "A");
 	}
 
 	@Test
 	void asyncInvocationWithCallableReturnValue() throws Exception {
-		testAsyncInvocation("handleAndReturnCallable", false);
+		testAsyncInvocation("handleAndReturnCallable", false, false, "A");
 	}
 
-	private static void testAsyncInvocation(String methodName, boolean invokeAsync) throws Exception {
+	@Test
+	void asyncInvocationWithCallableReturnValueError() throws Exception {
+		testAsyncInvocation("handleAndReturnCallable", true, false, "simulated exception");
+	}
+
+	private static void testAsyncInvocation(
+			String methodName, boolean raiseError, boolean invokeAsync, String expected) throws Exception {
+
 		HandlerMethodArgumentResolverComposite resolvers = new HandlerMethodArgumentResolverComposite();
 		resolvers.addResolver(new ArgumentMethodArgumentResolver(new GraphQlArgumentBinder()));
 
@@ -90,7 +96,7 @@
 
 		DataFetchingEnvironment environment = DataFetchingEnvironmentImpl
 				.newDataFetchingEnvironment()
-				.arguments(Map.of("raiseError", false))
+				.arguments(Map.of("raiseError", raiseError))  // gh-973
 				.graphQLContext(GraphQLContext.newContext().build())
 				.build();
 
@@ -98,30 +104,10 @@
 
 		assertThat(result).isInstanceOf(CompletableFuture.class);
 		CompletableFuture<String> future = (CompletableFuture<String>) result;
-		assertThat(future.get()).isEqualTo("A");
-	}
-
-	@Test // gh-973
-	void callableReturnValueWithError() {
-
-		HandlerMethodArgumentResolverComposite resolvers = new HandlerMethodArgumentResolverComposite();
-		resolvers.addResolver(new ArgumentMethodArgumentResolver(new GraphQlArgumentBinder()));
-
-		DataFetcherHandlerMethod handlerMethod = new DataFetcherHandlerMethod(
-				handlerMethodFor(new TestController(), "handleAndReturnCallable"), resolvers, null,
-				new SimpleAsyncTaskExecutor(), false);
-
-		DataFetchingEnvironment environment = DataFetchingEnvironmentImpl
-				.newDataFetchingEnvironment()
-				.arguments(Map.of("raiseError", true))
-				.graphQLContext(GraphQLContext.newContext().build())
-				.build();
-
-		Object result = handlerMethod.invoke(environment);
-
-		assertThat(result).isInstanceOf(CompletableFuture.class);
-		CompletableFuture<String> future = (CompletableFuture<String>) result;
-		StepVerifier.create(Mono.fromFuture(future)).expectErrorMessage("simulated exception").verify();
+		if (raiseError) {
+			future = future.handle((s, ex) -> ex.getMessage());
+		}
+		assertThat(future.get()).isEqualTo(expected);
 	}
 
 	@Test
@@ -168,16 +154,10 @@
 			return "Hello, " + name;
 		}
 
-		@Nullable
-<<<<<<< HEAD
 		public String handleSync() {
 			return "A";
 		}
 
-		@Nullable
-		public Callable<String> handleAndReturnCallable() {
-			return () -> "A";
-=======
 		public Callable<String> handleAndReturnCallable(@Argument boolean raiseError) {
 			return () -> {
 				if (raiseError) {
@@ -185,7 +165,6 @@
 				}
 				return "A";
 			};
->>>>>>> 33bdea95
 		}
 
 		public CompletableFuture<String> handleAndReturnFuture(@AuthenticationPrincipal User user) {
