--- conflicted
+++ resolved
@@ -605,11 +605,7 @@
 	/**
 	 * {@link DataFetcher} that wrap and invokes a {@link HandlerMethod}.
 	 */
-<<<<<<< HEAD
-	public static class SchemaMappingDataFetcher implements TypedDataFetcher<Object> {
-=======
-	static class SchemaMappingDataFetcher implements SelfDescribingDataFetcher<Object> {
->>>>>>> 698713ab
+	public static class SchemaMappingDataFetcher implements SelfDescribingDataFetcher<Object> {
 
 		private final MappingInfo info;
 
