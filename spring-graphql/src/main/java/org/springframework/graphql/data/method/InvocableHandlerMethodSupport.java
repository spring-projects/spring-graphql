/*
 * Copyright 2002-2024 the original author or authors.
 *
 * Licensed under the Apache License, Version 2.0 (the "License");
 * you may not use this file except in compliance with the License.
 * You may obtain a copy of the License at
 *
 *      https://www.apache.org/licenses/LICENSE-2.0
 *
 * Unless required by applicable law or agreed to in writing, software
 * distributed under the License is distributed on an "AS IS" BASIS,
 * WITHOUT WARRANTIES OR CONDITIONS OF ANY KIND, either express or implied.
 * See the License for the specific language governing permissions and
 * limitations under the License.
 */

package org.springframework.graphql.data.method;

import java.lang.reflect.InvocationTargetException;
import java.lang.reflect.Method;
import java.util.ArrayList;
import java.util.Arrays;
import java.util.List;
import java.util.concurrent.Callable;
import java.util.concurrent.CompletableFuture;
import java.util.concurrent.Executor;

import graphql.GraphQLContext;
import reactor.core.publisher.Mono;

import org.springframework.core.CoroutinesUtils;
import org.springframework.core.KotlinDetector;
import org.springframework.data.util.KotlinReflectionUtils;
import org.springframework.graphql.execution.ContextSnapshotFactoryHelper;
import org.springframework.lang.Nullable;
import org.springframework.util.Assert;

/**
 * Extension of {@link HandlerMethod} that adds support for invoking the
 * underlying handler methods.
 *
 * @author Rossen Stoyanchev
 * @since 1.0.0
 */
public abstract class InvocableHandlerMethodSupport extends HandlerMethod {

	private static final Object NO_VALUE = new Object();


	@Nullable
	private final Executor executor;

	private final boolean hasCallableReturnValue;

	private final boolean invokeAsync;



	/**
	 * Create an instance.
	 * @param handlerMethod the controller method
	 * @param executor an {@link Executor} to use for {@link Callable} return values
	 * @deprecated in favor of alternative constructor
	 */
	@Deprecated(since = "1.3.0", forRemoval = true)
	protected InvocableHandlerMethodSupport(HandlerMethod handlerMethod, @Nullable Executor executor) {
		this(handlerMethod, executor, false);
	}

	/**
	 * Create an instance.
	 * @param handlerMethod the controller method
	 * @param executor an {@link Executor} to use for {@link Callable} return values
	 * @param invokeAsync whether to invoke the method through the Executor
	 * @since 1.3.0
	 */
	protected InvocableHandlerMethodSupport(
			HandlerMethod handlerMethod, @Nullable Executor executor, boolean invokeAsync) {
		super(handlerMethod.createWithResolvedBean());

		this.executor = executor;
		this.hasCallableReturnValue = getReturnType().getParameterType().equals(Callable.class);
		this.invokeAsync = (invokeAsync && !this.hasCallableReturnValue);

		Assert.isTrue((!this.hasCallableReturnValue && !invokeAsync) || executor != null,
				"Controller method has Callable return value or invokeAsync=true, but Executor not provided: " +
						handlerMethod.getBridgedMethod().toGenericString());
	}


	/**
	 * Invoke the handler method with the given argument values.
	 * @param graphQLContext the GraphQL context for this data fetching operation
	 * @param argValues the values to use to invoke the method
	 * @return the value returned from the method or a {@code Mono<Throwable>}
	 * if the invocation fails.
	 */
	@SuppressWarnings("ReactiveStreamsUnusedPublisher")
	@Nullable
	protected Object doInvoke(GraphQLContext graphQLContext, Object... argValues) {
		if (logger.isTraceEnabled()) {
			logger.trace("Invoking " + getBridgedMethod().getName() + "(" + Arrays.toString(argValues) + ")");
		}
		Method method = getBridgedMethod();
		try {
			if (KotlinDetector.isSuspendingFunction(method)) {
				return invokeSuspendingFunction(getBean(), method, argValues);
			}
<<<<<<< HEAD

			Object result;
			if (this.invokeAsync) {
				Callable<Object> callable = () -> method.invoke(getBean(), argValues);
				result = adaptCallable(graphQLContext, callable);
			}
			else {
				result = method.invoke(getBean(), argValues);
				if (this.hasCallableReturnValue && result != null) {
					result = adaptCallable(graphQLContext, (Callable<?>) result);
				}
			}

			return result;
=======
			Object result = method.invoke(getBean(), argValues);
			return handleReturnValue(graphQLContext, result, method, argValues);
>>>>>>> 33bdea95
		}
		catch (IllegalArgumentException ex) {
			return Mono.error(processIllegalArgumentException(argValues, ex, method));
		}
		catch (InvocationTargetException ex) {
			return Mono.error(processInvocationTargetException(argValues, ex));
		}
		catch (Throwable ex) {
			return Mono.error(ex);
		}
	}

	@SuppressWarnings({"ReactiveStreamsUnusedPublisher", "unchecked"})
	private static Object invokeSuspendingFunction(Object bean, Method method, Object[] argValues) {
		Object result = CoroutinesUtils.invokeSuspendingFunction(method, bean, argValues);

		// Support use of DataLoader from suspending function
		Class<?> returnType = KotlinReflectionUtils.getReturnType(method);
		if (CompletableFuture.class.isAssignableFrom(returnType)) {
			return ((Mono<CompletableFuture<?>>) result).flatMap(Mono::fromFuture);
		}

		return result;
	}

<<<<<<< HEAD
	private CompletableFuture<?> adaptCallable(GraphQLContext graphQLContext, Callable<?> result) {
		return CompletableFuture.supplyAsync(() -> {
			try {
				return ContextSnapshotFactoryHelper.captureFrom(graphQLContext).wrap(result).call();
			}
			catch (Exception ex) {
				String msg = "Failure in Callable returned from " + getBridgedMethod().toGenericString();
				throw new IllegalStateException(msg, ex);
			}
		}, this.executor);
=======
	@Nullable
	@SuppressWarnings({"deprecation", "DataFlowIssue"})
	private Object handleReturnValue(
			GraphQLContext graphQLContext, @Nullable Object result, Method method, Object[] argValues) {

		if (this.hasCallableReturnValue && result != null) {
			CompletableFuture<Object> future = new CompletableFuture<>();
			this.executor.execute(() -> {
				try {
					ContextSnapshot snapshot = ContextSnapshot.captureFrom(graphQLContext);
					Object value = snapshot.wrap((Callable<?>) result).call();
					future.complete(value);
				}
				catch (IllegalArgumentException ex) {
					future.completeExceptionally(processIllegalArgumentException(argValues, ex, method));
				}
				catch (InvocationTargetException ex) {
					future.completeExceptionally(processInvocationTargetException(argValues, ex));
				}
				catch (Exception ex) {
					future.completeExceptionally(ex);
				}
			});
			return future;
		}
		return result;
>>>>>>> 33bdea95
	}

	private IllegalStateException processIllegalArgumentException(
			Object[] argValues, IllegalArgumentException ex, Method method) {

		assertTargetBean(method, getBean(), argValues);
		String text = (ex.getMessage() != null) ? ex.getMessage() : "Illegal argument";
		return new IllegalStateException(formatInvokeError(text, argValues), ex);
	}

	private Throwable processInvocationTargetException(Object[] argValues, InvocationTargetException ex) {
		// Unwrap for DataFetcherExceptionResolvers ...
		Throwable targetException = ex.getTargetException();
		if (targetException instanceof Error || targetException instanceof Exception) {
			return targetException;
		}
		String message = formatInvokeError("Invocation failure", argValues);
		return new IllegalStateException(message, targetException);
	}

	/**
	 * Use this method to resolve the arguments asynchronously. This is only
	 * useful when at least one of the values is a {@link Mono}
	 * @param args the arguments to be resolved asynchronously
	 */
	@SuppressWarnings("unchecked")
	protected Mono<Object[]> toArgsMono(Object[] args) {
		List<Mono<Object>> monoList = new ArrayList<>();
		for (Object arg : args) {
			Mono<Object> argMono = ((arg instanceof Mono) ? (Mono<Object>) arg : Mono.justOrEmpty(arg));
			monoList.add(argMono.defaultIfEmpty(NO_VALUE));
		}
		return Mono.zip(monoList, (values) -> {
			for (int i = 0; i < values.length; i++) {
				if (values[i] == NO_VALUE) {
					values[i] = null;
				}
			}
			return values;
		});
	}

}<|MERGE_RESOLUTION|>--- conflicted
+++ resolved
@@ -26,6 +26,7 @@
 import java.util.concurrent.Executor;
 
 import graphql.GraphQLContext;
+import io.micrometer.context.ContextSnapshot;
 import reactor.core.publisher.Mono;
 
 import org.springframework.core.CoroutinesUtils;
@@ -106,25 +107,20 @@
 			if (KotlinDetector.isSuspendingFunction(method)) {
 				return invokeSuspendingFunction(getBean(), method, argValues);
 			}
-<<<<<<< HEAD
 
 			Object result;
 			if (this.invokeAsync) {
 				Callable<Object> callable = () -> method.invoke(getBean(), argValues);
-				result = adaptCallable(graphQLContext, callable);
+				result = adaptCallable(graphQLContext, callable, method, argValues);
 			}
 			else {
 				result = method.invoke(getBean(), argValues);
 				if (this.hasCallableReturnValue && result != null) {
-					result = adaptCallable(graphQLContext, (Callable<?>) result);
+					result = adaptCallable(graphQLContext, (Callable<?>) result, method, argValues);
 				}
 			}
 
 			return result;
-=======
-			Object result = method.invoke(getBean(), argValues);
-			return handleReturnValue(graphQLContext, result, method, argValues);
->>>>>>> 33bdea95
 		}
 		catch (IllegalArgumentException ex) {
 			return Mono.error(processIllegalArgumentException(argValues, ex, method));
@@ -150,45 +146,28 @@
 		return result;
 	}
 
-<<<<<<< HEAD
-	private CompletableFuture<?> adaptCallable(GraphQLContext graphQLContext, Callable<?> result) {
-		return CompletableFuture.supplyAsync(() -> {
+	@SuppressWarnings("DataFlowIssue")
+	private CompletableFuture<?> adaptCallable(
+			GraphQLContext graphQLContext, Callable<?> result, Method method, Object[] argValues) {
+
+		CompletableFuture<Object> future = new CompletableFuture<>();
+		this.executor.execute(() -> {
 			try {
-				return ContextSnapshotFactoryHelper.captureFrom(graphQLContext).wrap(result).call();
+				ContextSnapshot snapshot = ContextSnapshotFactoryHelper.captureFrom(graphQLContext);
+				Object value = snapshot.wrap((Callable<?>) result).call();
+				future.complete(value);
+			}
+			catch (IllegalArgumentException ex) {
+				future.completeExceptionally(processIllegalArgumentException(argValues, ex, method));
+			}
+			catch (InvocationTargetException ex) {
+				future.completeExceptionally(processInvocationTargetException(argValues, ex));
 			}
 			catch (Exception ex) {
-				String msg = "Failure in Callable returned from " + getBridgedMethod().toGenericString();
-				throw new IllegalStateException(msg, ex);
-			}
-		}, this.executor);
-=======
-	@Nullable
-	@SuppressWarnings({"deprecation", "DataFlowIssue"})
-	private Object handleReturnValue(
-			GraphQLContext graphQLContext, @Nullable Object result, Method method, Object[] argValues) {
-
-		if (this.hasCallableReturnValue && result != null) {
-			CompletableFuture<Object> future = new CompletableFuture<>();
-			this.executor.execute(() -> {
-				try {
-					ContextSnapshot snapshot = ContextSnapshot.captureFrom(graphQLContext);
-					Object value = snapshot.wrap((Callable<?>) result).call();
-					future.complete(value);
-				}
-				catch (IllegalArgumentException ex) {
-					future.completeExceptionally(processIllegalArgumentException(argValues, ex, method));
-				}
-				catch (InvocationTargetException ex) {
-					future.completeExceptionally(processInvocationTargetException(argValues, ex));
-				}
-				catch (Exception ex) {
-					future.completeExceptionally(ex);
-				}
-			});
-			return future;
-		}
-		return result;
->>>>>>> 33bdea95
+				future.completeExceptionally(ex);
+			}
+		});
+		return future;
 	}
 
 	private IllegalStateException processIllegalArgumentException(
